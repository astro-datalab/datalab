--- conflicted
+++ resolved
@@ -80,8 +80,6 @@
 
 Note: Replace `<version>` in the `pip install` command with the actual version
 number of the `astro_datalab` package, such as `2.23.0`.
-<<<<<<< HEAD
-=======
 
 ### Note for macOS ARM (M1/M2) Users
 
@@ -122,7 +120,6 @@
     ```bash
     conda install -c conda-forge pycurl
     ```
->>>>>>> b3cbc3cf
 
 ## Configuration update: If you upgraded from a version prior to v2.20.0
 
