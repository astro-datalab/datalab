--- conflicted
+++ resolved
@@ -217,13 +217,8 @@
                           fmt=fmt, out=out, async_=async_,
                           profile=profile, **kw)
 
-<<<<<<< HEAD
-@multifunc('qc',1)
+@multimethod('qc',1)
 def query (optval, adql=None, sql=None, fmt='csv', out=None, async_=False,
-=======
-@multimethod('qc',1)
-def query (optval, adql=None, sql=None, fmt='csv', out=None, async=False,
->>>>>>> be955dcb
            token=None, profile='default', **kw):
     '''  Usage:  queryClient.query (token)
     '''
@@ -238,13 +233,9 @@
                               fmt=fmt, out=out, async_=async_,
                               profile=profile, **kw)
 
-<<<<<<< HEAD
-@multifunc('qc',0)
+
+@multimethod('qc',0)
 def query (token=None, adql=None, sql=None, fmt='csv', out=None, async_=False,
-=======
-@multimethod('qc',0)
-def query (token=None, adql=None, sql=None, fmt='csv', out=None, async=False,
->>>>>>> be955dcb
            profile='default', **kw):
     '''  Usage:  queryClient.query ()
     '''
